#include "EgoSensor.h"

#include "Carla/Game/CarlaStatics.h"    // GetCurrentEpisode
#include "DReyeVRUtils.h"               // GeneralParams.Get, ComputeClosestToRayIntersection
#include "EgoVehicle.h"                 // AEgoVehicle
#include "Kismet/GameplayStatics.h"     // UGameplayStatics::ProjectWorldToScreen
#include "Kismet/KismetMathLibrary.h"   // Sin, Cos, Normalize
#include "Misc/DateTime.h"              // FDateTime
#include "UObject/UObjectBaseUtility.h" // GetName

#if USE_SRANIPAL_PLUGIN
#include "SRanipal_API.h" // SRanipal_GetVersion
#endif

#if USE_FOVEATED_RENDER
#include "EyeTrackerTypes.h"             // FEyeTrackerStereoGazeData
#include "VRSBlueprintFunctionLibrary.h" // VRS
#endif

#include <string>

#ifndef NO_DREYEVR_EXCEPTIONS
#include <exception>
#include <typeinfo>

namespace carla
{
void throw_exception(const std::exception &e)
{
    // It should never reach this part.
    std::terminate();
}
} // namespace carla
#endif

AEgoSensor::AEgoSensor(const FObjectInitializer &ObjectInitializer) : Super(ObjectInitializer)
{
    ReadConfigVariables();

    // Initialize the frame capture (constructor call to create USceneCaptureComponent2D)
    ConstructFrameCapture();
}

void AEgoSensor::ReadConfigVariables()
{
    GeneralParams.Get("EgoSensor", "StreamSensorData", bStreamData);
    GeneralParams.Get("EgoSensor", "MaxTraceLenM", MaxTraceLenM);
    GeneralParams.Get("EgoSensor", "DrawDebugFocusTrace", bDrawDebugFocusTrace);

    // variables corresponding to the action of screencapture during replay
    GeneralParams.Get("Replayer", "RecordAllShaders", bRecordAllShaders);
    GeneralParams.Get("Replayer", "RecordAllPoses", bRecordAllPoses);
    GeneralParams.Get("Replayer", "RecordFrames", bCaptureFrameData);
    GeneralParams.Get("Replayer", "FileFormatJPG", bFileFormatJPG);
    GeneralParams.Get("Replayer", "LinearGamma", bFrameCapForceLinearGamma);
    GeneralParams.Get("Replayer", "FrameWidth", FrameCapWidth);
    GeneralParams.Get("Replayer", "FrameHeight", FrameCapHeight);
    GeneralParams.Get("Replayer", "FrameDir", FrameCapLocation);
    GeneralParams.Get("Replayer", "FrameName", FrameCapFilename);

#if USE_FOVEATED_RENDER
    // foveated rendering variables
    GeneralParams.Get("VariableRateShading", "Enabled", bEnableFovRender);
    GeneralParams.Get("VariableRateShading", "UsingEyeTracking", bUseEyeTrackingVRS);
#endif
}

void AEgoSensor::BeginPlay()
{
    Super::BeginPlay();

    World = GetWorld();
    ChronoStartTime = std::chrono::system_clock::now();

    // Initialize the eye tracker hardware
    InitEyeTracker();

#if USE_FOVEATED_RENDER
    // Initialize VRS plugin (using our VRS fork!)
    UVariableRateShadingFunctionLibrary::EnableVRS(bEnableFovRender);
    UVariableRateShadingFunctionLibrary::EnableEyeTracking(bUseEyeTrackingVRS);
    LOG("Initialized Variable Rate Shading (VRS) plugin");
#endif

    LOG("Initialized DReyeVR EgoSensor");
}

void AEgoSensor::BeginDestroy()
{
    Super::BeginDestroy();

    DestroyEyeTracker();

    LOG("EgoSensor has been destroyed");
}

void AEgoSensor::ManualTick(float DeltaSeconds)
{
    if (!bIsReplaying) // only update the sensor with local values if not replaying
    {
        const float Timestamp = int64_t(1000.f * UGameplayStatics::GetRealTimeSeconds(World));
        /// TODO: query the eye tracker hardware asynchronously (not limited to UE4 tick)
        TickEyeTracker();   // query the eye-tracker hardware for current data
        ComputeFocusInfo(); // compute gaze focus data
        ComputeEgoVars();   // get all necessary ego-vehicle data

        // Update the internal sensor data that gets handed off to Carla (for recording/replaying/PythonAPI)
        const auto &Inputs = Vehicle.IsValid() ? Vehicle.Get()->GetVehicleInputs() : DReyeVR::UserInputs{};
        GetData()->Update(Timestamp,     // TimestampCarla (ms)
                          EyeSensorData, // EyeTrackerData
                          EgoVars,       // EgoVehicleVariables
                          FocusInfoData, // FocusData
                          Inputs         // User inputs
        );
        TickFoveatedRender();
    }
    TickCount++;
}

/// ========================================== ///
/// ---------------:EYETRACKER:--------------- ///
/// ========================================== ///

void AEgoSensor::InitEyeTracker()
{
#if USE_SRANIPAL_PLUGIN
    bSRanipalEnabled = false;

    char *SR_Version_chars = new char[128]();
    ViveSR::anipal::SRanipal_GetVersion(SR_Version_chars);
    const FString SR_Version(SR_Version_chars);
    {
        // we found that these versions work great, other versions may cause random crashes
        const std::vector<std::string> SupportedVers = {"1.3.1.1", "1.3.2.0", "1.3.3.0"};
        auto FoundVersion = std::find(SupportedVers.begin(), SupportedVers.end(), std::string(SR_Version_chars));
        bool bIsCompatible = (FoundVersion != SupportedVers.end());
        if (!bIsCompatible)
        {
            std::string SupportedVersStr = "";
            for (const auto &Ver : SupportedVers)
                SupportedVersStr += Ver + ", ";
            LOG_ERROR("Detected incompatible SRanipal version: %s", *SR_Version);
            LOG_WARN("Please use a compatible SRanipal version such as: {%s}", *FString(SupportedVersStr.c_str()));
            LOG_WARN("Check out the DReyeVR documentation to download a supported version.");
            LOG_WARN("Disabling SRanipal for now...");
            bSRanipalEnabled = false;
            return;
        }

        // initialize SRanipal framework for eye tracking
        LOG("Attempting to use SRanipal (%s) for eye tracking", *SR_Version);
    }
    // Initialize the SRanipal eye tracker (WINDOWS ONLY)
    SRanipalFramework = SRanipalEye_Framework::Instance();
    SRanipal = SRanipalEye_Core::Instance();
    // no easily discernible difference between v1 and v2
    /// TODO: use the status output from StartFramework to determine if SRanipal loaded successfully
    int Status = SRanipalFramework->StartFramework(SupportedEyeVersion::version1);
    if (Status == SRanipalEye_Framework::FrameworkStatus::ERROR ||
        Status == SRanipalEye_Framework::FrameworkStatus::NOT_SUPPORT)
    {
        LOG_ERROR("Unable to start SRanipal framework (%d)!", Status);
        return;
    }
    // SRanipal->SetEyeParameter_() // can set the eye gaze jitter parameter
    // see SRanipal_Eyes_Enums.h
    // Get the reference timing to synchronize the SRanipal timer with Carla
    LOG("Successfully started SRanipal (%s) framework", *SR_Version);
    bSRanipalEnabled = true;
#else
    LOG("Not using SRanipal eye tracking");
#endif
}

void AEgoSensor::DestroyEyeTracker()
{
#if USE_SRANIPAL_PLUGIN
    if (SRanipalFramework)
    {
        SRanipalFramework->StopFramework();
        SRanipalEye_Framework::DestroyEyeFramework();
    }
    if (SRanipal)
        SRanipalEye_Core::DestroyEyeModule();
#endif
}

void AEgoSensor::TickEyeTracker()
{
    /// TODO: move this function to an async thread to obtain 120hz data capture
    auto Combined = &(EyeSensorData.Combined);
    auto Left = &(EyeSensorData.Left);
    auto Right = &(EyeSensorData.Right);
#if USE_SRANIPAL_PLUGIN
    if (bSRanipalEnabled)
    {
        /// NOTE: the GazeRay is the normalized direction vector of the actual gaze "ray"
        // Getting real eye tracker data
        check(SRanipal != nullptr);
        // Assigns EyeOrigin and Gaze direction (normalized) of combined gaze
        Combined->GazeValid = SRanipal->GetGazeRay(GazeIndex::COMBINE, Combined->GazeOrigin, Combined->GazeDir);
        // Assign Left/Right Gaze direction
        Left->GazeValid = SRanipal->GetGazeRay(GazeIndex::LEFT, Left->GazeOrigin, Left->GazeDir);
        Right->GazeValid = SRanipal->GetGazeRay(GazeIndex::RIGHT, Right->GazeOrigin, Right->GazeDir);
        /// NOTE: the eye gazes are reversed bc SRanipal has a bug in their closed libraries
        // see: https://forum.vive.com/topic/9306-possible-bug-in-unreal-sdk-for-leftright-eye-gazes
        const bool SRANIPAL_EYE_SWAP_BUG = true;
        if (SRANIPAL_EYE_SWAP_BUG) // if the latest SRanipal does not have this bug
        {
            std::swap(Left->GazeDir, Right->GazeDir); // need to swap the gaze directions
        }
        // Assign Eye openness
        Left->EyeOpennessValid = SRanipal->GetEyeOpenness(EyeIndex::LEFT, Left->EyeOpenness);
        Right->EyeOpennessValid = SRanipal->GetEyeOpenness(EyeIndex::RIGHT, Right->EyeOpenness);
        // Assign Pupil positions
        Left->PupilPositionValid = SRanipal->GetPupilPosition(EyeIndex::LEFT, Left->PupilPosition);
        Right->PupilPositionValid = SRanipal->GetPupilPosition(EyeIndex::RIGHT, Right->PupilPosition);

        // Get the "EyeData" which holds useful information such as the timestamp
        int EyeDataStatus = SRanipal->GetEyeData_(&EyeData);
        if (EyeDataStatus == ViveSR::Error::WORK)
        {
            EyeSensorData.TimestampDevice = EyeData.timestamp;
            EyeSensorData.FrameSequence = EyeData.frame_sequence;
            // Assign Pupil Diameters
            Left->PupilDiameter = EyeData.verbose_data.left.pupil_diameter_mm;
            Right->PupilDiameter = EyeData.verbose_data.right.pupil_diameter_mm;
        }
    }
    else
    {
        ComputeDummyEyeData();
    }
#else
    ComputeDummyEyeData();
#endif
    Combined->Vergence = ComputeVergence(Left->GazeOrigin, Left->GazeDir, Right->GazeOrigin, Right->GazeDir);

    // FPlatformProcess::Sleep(0.00833f); // use in async thread to get 120hz
}

void AEgoSensor::ComputeDummyEyeData()
{
    // Function to make "dummy" eye data where the eye gaze just looks around in a CCW circle.
    // Useful for when the eye data is unavailable (Plugin not initialized, on Linux, etc.)
    auto Combined = &(EyeSensorData.Combined);
    auto Left = &(EyeSensorData.Left);
    auto Right = &(EyeSensorData.Right);
    // generate dummy values bc no hardware sensor is present
    EyeSensorData.TimestampDevice = int64_t(
        std::chrono::duration_cast<std::chrono::milliseconds>(std::chrono::system_clock::now() - ChronoStartTime)
            .count());
    EyeSensorData.FrameSequence = TickCount; // get the current tick

    // generate gaze that rotates in CCW fashion around the camera ray
    const float TimeNow = EyeSensorData.TimestampDevice / 1000.f;
    Combined->GazeDir.X = 5.0;
    Combined->GazeDir.Y = UKismetMathLibrary::Cos(TimeNow);
    Combined->GazeDir.Z = UKismetMathLibrary::Sin(TimeNow);
    UKismetMathLibrary::Vector_Normalize(Combined->GazeDir, 0.0001);

    // Assign the origin position to the (3D space) origin
    Combined->GazeValid = true; // for our Linux case, this is valid
    Combined->GazeOrigin = FVector::ZeroVector;

    // Assign the endpoint of the combined position (faked in Linux) to the left & right gazes too
    Left->GazeDir = Combined->GazeDir;
    Left->GazeOrigin = Combined->GazeOrigin + 5 * FVector::LeftVector;
    Right->GazeDir = Combined->GazeDir;
    Right->GazeOrigin = Combined->GazeOrigin + 5 * FVector::RightVector;
}

void AEgoSensor::ComputeFocusInfo()
{
    // ECC_Visibility: General visibility testing channel.
    // ECC_Camera: Usually used when tracing from the camera to something.
    // https://docs.unrealengine.com/4.27/en-US/API/Runtime/Engine/Engine/ECollisionChannel/
    // https://zompidev.blogspot.com/2021/08/visibility-vs-camera-trace-channels-in.html
    ComputeTraceFocusInfo(ECC_Visibility);
}

bool AEgoSensor::ComputeGazeTrace(FHitResult &Hit, const ECollisionChannel TraceChannel, float TraceRadius) const
{
    const float TraceLen = MaxTraceLenM * 100.f; // convert to m from cm
    const FRotator &WorldRot = GetData()->GetCameraRotationAbs();
    const FVector &WorldPos = GetData()->GetCameraLocationAbs();
    const FVector GazeOrigin = WorldPos + WorldRot.RotateVector(GetData()->GetGazeOrigin());
    const FVector GazeRay = TraceLen * WorldRot.RotateVector(GetData()->GetGazeDir()).GetSafeNormal();
    // Create collision information container.
    FCollisionQueryParams TraceParam;
    TraceParam = FCollisionQueryParams(FName("TraceParam"), true);
    if (Vehicle.IsValid())
        TraceParam.AddIgnoredActor(Vehicle.Get()); // don't collide with the vehicle since that would be useless
    TraceParam.bTraceComplex = true;
    TraceParam.bReturnPhysicalMaterial = false;
    Hit = FHitResult(EForceInit::ForceInit);
    bool bDidHit = false;

    // 0 for a point, >0 for a sphear trace
    TraceRadius = FMath::Max(TraceRadius, 0.f); // clamp to be positive

    ensure(World != nullptr);
    if (TraceRadius == 0.f) // Single ray/line trace
    {
        bDidHit = World->LineTraceSingleByChannel(Hit, GazeOrigin, GazeOrigin + GazeRay, TraceChannel, TraceParam);
    }
    else // Sphear line trace
    {
        FCollisionShape Sphear = FCollisionShape();
        Sphear.SetSphere(TraceRadius);
        bDidHit = World->SweepSingleByChannel(Hit, GazeOrigin, GazeOrigin + GazeRay, FQuat(0.f, 0.f, 0.f, 0.f),
                                              TraceChannel, Sphear, TraceParam);
    }

    if (!bDidHit)
    {
        // focus point is just straight ahead to the maximum trace length
        Hit.Actor = nullptr;
        Hit.Location = GazeOrigin + GazeRay;
        Hit.Distance = TraceLen;
    }

    if (bDrawDebugFocusTrace)
    {
        DrawDebugSphere(World, Hit.Location, 8.0f, 30, FColor::Blue);
        DrawDebugLine(World,
                      GazeOrigin,           // start line
                      GazeOrigin + GazeRay, // end line
                      FColor::Purple, false, -1, 0, 1);
    }
    return bDidHit;
}

void AEgoSensor::ComputeTraceFocusInfo(const ECollisionChannel TraceChannel, float TraceRadius)
{
    FHitResult Hit;
    bool bDidHit = ComputeGazeTrace(Hit, TraceChannel, TraceRadius);
    // Update fields
    FString ActorName = "None";
    if (Hit.Actor != nullptr)
    {
        Hit.Actor->GetName(ActorName);
        FString Suffix = ""; // suffix to the actor "name" (actor type we care about)
        if (Cast<AWheeledVehicle>(Hit.Actor) != nullptr)
            Suffix = "_Vehicle";
        else if (Cast<ACharacter>(Hit.Actor) != nullptr)
            Suffix = "_Walker";
        else if (Cast<ATrafficSignBase>(Hit.Actor) != nullptr)
            Suffix = "_TrafficLight";
        /// TODO: add more suffixes here.
        ActorName += Suffix;
    }

    // update internal data structure (see DReyeVRData::FocusInfo)
    FocusInfoData.Actor = Hit.Actor;        // pointer to actor being hit (if any, else nullptr)
    FocusInfoData.HitPoint = Hit.Location;  // absolute (world) location of hit
    FocusInfoData.Normal = Hit.Normal;      // normal of hit surface (if hit)
    FocusInfoData.ActorNameTag = ActorName; // name of the actor being hit (if any, else "None")
    FocusInfoData.Distance = Hit.Distance;  // distance from ray start
    FocusInfoData.bDidHit = bDidHit;        // whether or not there was a hit
}

float AEgoSensor::ComputeVergence(const FVector &L0, const FVector &LDir, const FVector &R0, const FVector &RDir) const
{
    // Compute length of ray-to- intersection of the left and right eye gazes in 3D space (length in centimeters)
    return ComputeClosestToRayIntersection(L0, LDir, R0, RDir).Size(); // units are cm (default for UE4)
}

/// ========================================== ///
/// ---------------:EGOVARS:------------------ ///
/// ========================================== ///

void AEgoSensor::SetEgoVehicle(class AEgoVehicle *NewEgoVehicle)
{
    Vehicle = NewEgoVehicle;
<<<<<<< HEAD
    Camera = Vehicle->GetCamera();
    check(Vehicle);

    // Also check that the ConfigFileData variable can be written to with Vehicle params
    check(ConfigFile);
    // track both the VehicleParams and GeneralParams
    const auto ConfigFileStr = Vehicle->GetVehicleParams().Export() + GeneralParams.Export();
    ConfigFile->Set(ConfigFileStr); // track this config file once
}

void AEgoSensor::SetGame(class ADReyeVRGameMode *GameIn)
{
    DReyeVRGame = GameIn;
    check(DReyeVRGame);
=======
    check(Vehicle.IsValid());
>>>>>>> edcf7517
}

void AEgoSensor::ComputeEgoVars()
{
    if (!Vehicle.IsValid())
    {
        LOG_WARN("Invalid EgoVehicle, cannot compute EgoVars");
        return;
    }
    // See DReyeVRData::EgoVariables
    auto *Ego = Vehicle.Get();
    auto *Camera = Ego->GetCamera();
    check(Camera);
    EgoVars.VehicleLocation = Ego->GetActorLocation();
    EgoVars.VehicleRotation = Ego->GetActorRotation();
    EgoVars.CameraLocation = Camera->GetRelativeLocation();
    EgoVars.CameraRotation = Camera->GetRelativeRotation();
    EgoVars.CameraLocationAbs = Camera->GetComponentLocation();
    EgoVars.CameraRotationAbs = Camera->GetComponentRotation();
    EgoVars.Velocity = Ego->GetVehicleForwardSpeed();
}

/// ========================================== ///
/// ---------------:FRAMECAP:----------------- ///
/// ========================================== ///

void AEgoSensor::ConstructFrameCapture()
{
    if (bCaptureFrameData && Vehicle.IsValid())
    {
        // Frame capture
        CaptureRenderTarget = CreateDefaultSubobject<UTextureRenderTarget2D>(TEXT("CaptureRenderTarget_DReyeVR"));
        CaptureRenderTarget->CompressionSettings = TextureCompressionSettings::TC_Default;
        CaptureRenderTarget->SRGB = false;
        CaptureRenderTarget->bAutoGenerateMips = false;
        CaptureRenderTarget->bGPUSharedFlag = true;
        CaptureRenderTarget->ClearColor = FLinearColor::Black;
        CaptureRenderTarget->UpdateResourceImmediate(true);
        // CaptureRenderTarget->OverrideFormat = EPixelFormat::PF_FloatRGB;
        CaptureRenderTarget->AddressX = TextureAddress::TA_Clamp;
        CaptureRenderTarget->AddressY = TextureAddress::TA_Clamp;
        CaptureRenderTarget->InitCustomFormat(FrameCapWidth, FrameCapHeight, PF_B8G8R8A8, bFrameCapForceLinearGamma);
        check(CaptureRenderTarget->GetSurfaceWidth() > 0 && CaptureRenderTarget->GetSurfaceHeight() > 0);

        FrameCap = CreateDefaultSubobject<USceneCaptureComponent2D>(TEXT("FrameCap"));
        FrameCap->SetupAttachment(Vehicle.Get()->GetCamera());
        FrameCap->PrimitiveRenderMode = ESceneCapturePrimitiveRenderMode::PRM_RenderScenePrimitives;
        FrameCap->bCaptureOnMovement = false;
        FrameCap->bCaptureEveryFrame = false;
        FrameCap->bAlwaysPersistRenderingState = true;
        FrameCap->CaptureSource = ESceneCaptureSource::SCS_FinalColorLDR;

        // apply postprocessing effects
        FrameCap->PostProcessSettings = CreatePostProcessingEffect(0);

        FrameCap->Deactivate();
        FrameCap->TextureTarget = CaptureRenderTarget;
        FrameCap->UpdateContent();
        FrameCap->Activate();
    }
    if (FrameCap && !bCaptureFrameData)
    {
        FrameCap->Deactivate();
    }
}

void AEgoSensor::InitFrameCapture()
{
    // creates the directory for the frame capture to take place
    if (bCaptureFrameData)
    {
        // create out dir
        /// TODO: add check for absolute paths
        FrameCapLocation = FPaths::ConvertRelativePathToFull(FPaths::ProjectDir() + FrameCapLocation);
        // The returned string has the following format: yyyy.mm.dd-hh.mm.ss
        FString DirName = FDateTime::Now().ToString(); // timestamp directory
        FrameCapLocation = FPaths::Combine(FrameCapLocation, DirName);

        // create directory if not present
        LOG("Outputting frame capture data to %s", *FrameCapLocation);
        IPlatformFile &PlatformFile = FPlatformFileManager::Get().GetPlatformFile();
        if (!PlatformFile.DirectoryExists(*FrameCapLocation))
        {
#ifdef CreateDirectory
            // using Windows system calls
            CreateDirectory(*FrameCapLocation, NULL);
#else
            // this only seems to work on Unix systems, else CreateDirectoryW is not linked?
            PlatformFile.CreateDirectory(*FrameCapLocation);
#endif
        }
        bCreatedDirectory = true;
    }
}

void AEgoSensor::TakeScreenshot()
{
    /// NOTE: this is a slow function that takes multiple high-res screenshots (with different shader params)
    // of the current scene and writes the images to disk immediately. The intention is to use this function
    // during synchronized replay with screen capture so that performance is not an issue since the simulator
    // is not necessarily running in real-time.

    // create directory if necessary
    if (bCaptureFrameData && !bCreatedDirectory)
    {
        InitFrameCapture(); // Set up frame capture directory
    }

    // capture the screenshot to the directory
    if (bCaptureFrameData && FrameCap && Vehicle.IsValid())
    {
        for (int i = 0; i < GetNumberOfShaders(); i++)
        {
            // apply the postprocessing effect
            FrameCap->PostProcessSettings = CreatePostProcessingEffect(i);
            // loop through all camera poses
            for (int j = 0; j < Vehicle.Get()->GetNumCameraPoses(); j++)
            {
                // set this pose
                Vehicle.Get()->SetCameraRootPose(j);

                // using 5 digits to reach frame 99999 ~ 30m (assuming ~50fps frame capture)
                // suffix is denoted as _s(hader)X_p(ose)Y_Z.png where X is the shader idx, Y is the pose idx, Z is tick
                const FString Suffix = FString::Printf(TEXT("_s%d_p%d_%05d.png"), i, j, ScreenshotCount);
                // apply the camera view (position & orientation)
                FMinimalViewInfo DesiredView;
                Vehicle.Get()->GetCamera()->GetCameraView(0, DesiredView);
                FrameCap->SetCameraView(DesiredView); // move camera to the camera view
                // capture the scene and save the screenshot to disk
                FrameCap->CaptureScene(); // also available: CaptureSceneDeferred()
                SaveFrameToDisk(*CaptureRenderTarget, FPaths::Combine(FrameCapLocation, FrameCapFilename + Suffix),
                                bFileFormatJPG);
                if (!bRecordAllPoses)
                {
                    // exit after the first camera pose (seated)
                    break;
                }
            }
            // set camera pose back to 0
            Vehicle.Get()->SetCameraRootPose(0);
            if (!bRecordAllShaders)
            {
                // exit after the first shader (rgb)
                break;
            }
        }
        ScreenshotCount++; // progress to next frame
    }
}

/// ========================================== ///
/// ------------:FOVEATEDRENDER:-------------- ///
/// ========================================== ///

void AEgoSensor::ConvertToEyeTrackerSpace(FVector &inVec) const
{
    FVector temp = inVec;
    inVec.X = -1 * temp.Y;
    inVec.Y = temp.Z;
    inVec.Z = temp.X;
}

void AEgoSensor::TickFoveatedRender()
{
#if USE_FOVEATED_RENDER
    FEyeTrackerStereoGazeData F;
    F.LeftEyeOrigin = GetData()->GetGazeOrigin(DReyeVR::Gaze::LEFT);
    F.LeftEyeDirection = GetData()->GetGazeDir(DReyeVR::Gaze::LEFT);
    ConvertToEyeTrackerSpace(F.LeftEyeDirection);
    F.RightEyeOrigin = GetData()->GetGazeOrigin(DReyeVR::Gaze::RIGHT);
    F.RightEyeDirection = GetData()->GetGazeDir(DReyeVR::Gaze::RIGHT);
    ConvertToEyeTrackerSpace(F.RightEyeDirection);
    F.FixationPoint = GetData()->GetFocusActorPoint();
    F.ConfidenceValue = 0.99f;
    UVariableRateShadingFunctionLibrary::UpdateStereoGazeDataToFoveatedRendering(F);
#endif
}

/// ========================================== ///
/// ----------------:REPLAY:------------------ ///
/// ========================================== ///

<<<<<<< HEAD
// don't need to override the base ADReyeVRSensor::UpdateData<DReyeVR::AggregateData>();

void AEgoSensor::UpdateData(const DReyeVR::ConfigFileData &RecordedParams, const double Per)
{
    // compare the incoming (recording) ConfigFile with our current (live) one
    const std::string RecordingExport = TCHAR_TO_UTF8(*RecordedParams.ToString());
    const struct ConfigFile Recorded = ConfigFile::Import(RecordingExport);

    // includes both the vehicle params and general params
    struct ConfigFile LiveConfig;
    LiveConfig.Insert(Vehicle->GetVehicleParams());
    LiveConfig.Insert(GeneralParams);

    bool bPrintWarnings = true;
    LiveConfig.IsSubset(Recorded, bPrintWarnings); // don't care if Recorded has entries that we dont
}

=======
>>>>>>> edcf7517
void AEgoSensor::UpdateData(const DReyeVR::CustomActorData &RecorderData, const double Per)
{
    if (Vehicle.IsValid() && Vehicle.Get()->GetGame())
        Vehicle.Get()->GetGame()->ReplayCustomActor(RecorderData, Per);
}<|MERGE_RESOLUTION|>--- conflicted
+++ resolved
@@ -373,24 +373,16 @@
 void AEgoSensor::SetEgoVehicle(class AEgoVehicle *NewEgoVehicle)
 {
     Vehicle = NewEgoVehicle;
-<<<<<<< HEAD
-    Camera = Vehicle->GetCamera();
-    check(Vehicle);
+    check(Vehicle.IsValid());
 
     // Also check that the ConfigFileData variable can be written to with Vehicle params
-    check(ConfigFile);
-    // track both the VehicleParams and GeneralParams
-    const auto ConfigFileStr = Vehicle->GetVehicleParams().Export() + GeneralParams.Export();
-    ConfigFile->Set(ConfigFileStr); // track this config file once
-}
-
-void AEgoSensor::SetGame(class ADReyeVRGameMode *GameIn)
-{
-    DReyeVRGame = GameIn;
-    check(DReyeVRGame);
-=======
-    check(Vehicle.IsValid());
->>>>>>> edcf7517
+    ensure(ConfigFile != nullptr);
+    if (ConfigFile)
+    {
+        // track both the VehicleParams and GeneralParams
+        const auto ConfigFileStr = Vehicle.Get()->GetVehicleParams().Export() + GeneralParams.Export();
+        ConfigFile->Set(ConfigFileStr); // track this config file once
+    }
 }
 
 void AEgoSensor::ComputeEgoVars()
@@ -573,26 +565,26 @@
 /// ----------------:REPLAY:------------------ ///
 /// ========================================== ///
 
-<<<<<<< HEAD
 // don't need to override the base ADReyeVRSensor::UpdateData<DReyeVR::AggregateData>();
 
 void AEgoSensor::UpdateData(const DReyeVR::ConfigFileData &RecordedParams, const double Per)
 {
+    if (!Vehicle.IsValid())
+        return;
+
     // compare the incoming (recording) ConfigFile with our current (live) one
     const std::string RecordingExport = TCHAR_TO_UTF8(*RecordedParams.ToString());
     const struct ConfigFile Recorded = ConfigFile::Import(RecordingExport);
 
     // includes both the vehicle params and general params
     struct ConfigFile LiveConfig;
-    LiveConfig.Insert(Vehicle->GetVehicleParams());
+    LiveConfig.Insert(Vehicle.Get()->GetVehicleParams());
     LiveConfig.Insert(GeneralParams);
 
     bool bPrintWarnings = true;
     LiveConfig.IsSubset(Recorded, bPrintWarnings); // don't care if Recorded has entries that we dont
 }
 
-=======
->>>>>>> edcf7517
 void AEgoSensor::UpdateData(const DReyeVR::CustomActorData &RecorderData, const double Per)
 {
     if (Vehicle.IsValid() && Vehicle.Get()->GetGame())
