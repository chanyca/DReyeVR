--- conflicted
+++ resolved
@@ -3,11 +3,8 @@
 #include "Carla/Actor/ActorBlueprintFunctionLibrary.h" // UActorBlueprintFunctionLibrary
 #include "Carla/Actor/VehicleParameters.h"             // FVehicleParameters
 #include "Carla/Game/CarlaEpisode.h"                   // UCarlaEpisode
-<<<<<<< HEAD
 #include "DReyeVRUtils.h"                              // DReyeVRCategory
-=======
 #include "DReyeVRGameMode.h"                           // ADReyeVRGameMode
->>>>>>> edcf7517
 #include "EgoSensor.h"                                 // AEgoSensor
 #include "EgoVehicle.h"                                // AEgoVehicle
 
@@ -149,7 +146,6 @@
     {
         // see if this requested actor description is one of the available EgoVehicles
         /// NOTE: multi-ego-vehicle is not officially supported by DReyeVR, but it could be an interesting extension
-<<<<<<< HEAD
         for (const auto &AvailableEgoVehicles : BP_Classes)
         {
             const FString &Name = AvailableEgoVehicles.Key;
@@ -162,17 +158,11 @@
                 });
             }
         }
-=======
-        SpawnedActor = SpawnSingleton(ActorDescription.Class, ActorDescription.Id, SpawnAtTransform, [&]() {
-            // EgoVehicle needs the special EgoVehicleBPClass since they depend on the EgoVehicle Blueprint
-            return World->SpawnActor<AEgoVehicle>(EgoVehicleBPClass, SpawnAtTransform, SpawnParameters);
-        });
 
         // update the GameMode's EgoVehicle in case it was spawned by someone else
         auto *Game = Cast<ADReyeVRGameMode>(UGameplayStatics::GetGameMode(World));
         if (Game != nullptr)
             Game->SetEgoVehicle(Cast<AEgoVehicle>(SpawnedActor));
->>>>>>> edcf7517
     }
     else if (ActorDescription.Class == AEgoSensor::StaticClass())
     {
