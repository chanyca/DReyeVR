--- conflicted
+++ resolved
@@ -168,19 +168,11 @@
   void ProcessWeather(void);
 
   // DReyeVR recordings
-<<<<<<< HEAD
-  void InitEgoSensor();
-  template <typename T>
-  void ProcessDReyeVR(double Per, double DeltaTime);
-  std::unordered_set<std::string> CustomActorsVisited = {};
-  class ADReyeVRSensor *EgoSensor = nullptr;
-=======
   template <typename T>
   void ProcessDReyeVR(double Per, double DeltaTime);
   std::unordered_set<std::string> CustomActorsVisited = {};
   class ADReyeVRSensor *GetEgoSensor(); // (safe) getter for EgoSensor
   TWeakObjectPtr<class ADReyeVRSensor> EgoSensor;
->>>>>>> edcf7517
 
   // For restarting the recording with the same params
   struct LastReplayStruct
