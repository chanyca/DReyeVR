--- conflicted
+++ resolved
@@ -170,30 +170,10 @@
 
 void ADReyeVRGameMode::SetupSpectator()
 {
-<<<<<<< HEAD
-    // always disable the Carla spectator from DReyeVR use
-    UCarlaEpisode *Episode = UCarlaStatics::GetCurrentEpisode(GetWorld());
-    APawn *CarlaSpectator = nullptr;
-    if (Episode != nullptr)
-    {
-        CarlaSpectator = Episode->GetSpectatorPawn();
-        if (CarlaSpectator != nullptr)
-            CarlaSpectator->SetActorHiddenInGame(true);
-    }
-
-    // whether or not to use Carla spectator
-    if (bUseCarlaSpectator)
-    {
-        if (CarlaSpectator != nullptr)
-            SpectatorPtr = CarlaSpectator;
-        else if (Player != nullptr)
-            SpectatorPtr = Player->GetPawn();
-=======
     if (SpectatorPtr.IsValid())
     {
         LOG("Not spawning new Spectator");
         return;
->>>>>>> edcf7517
     }
 
     // always disable the Carla spectator from DReyeVR use
@@ -351,13 +331,8 @@
     }
 
     LOG("Possessing DReyeVR EgoVehicle");
-<<<<<<< HEAD
-    Player->Possess(DReyeVR_Pawn);
-    DReyeVR_Pawn->BeginEgoVehicle(EgoVehiclePtr, GetWorld()); // to re-enable inputs
-=======
     Player.Get()->Possess(DReyeVR_Pawn.Get());
     DReyeVR_Pawn.Get()->BeginEgoVehicle(EgoVehiclePtr.Get(), GetWorld());
->>>>>>> edcf7517
 }
 
 void ADReyeVRGameMode::PossessSpectator()
